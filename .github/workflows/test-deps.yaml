name: Test - Dependencies
on:
  workflow_call:
  workflow_dispatch:  # to trigger manually

jobs:
  batchtensor:
    runs-on: ${{ matrix.os }}
    timeout-minutes: 10
    strategy:
      max-parallel: 8
      fail-fast: false
      matrix:
        os: [ ubuntu-latest ]
        python-version: [ '3.12', '3.11', '3.10', '3.9' ]
        batchtensor-version: [ 0.0.4, 0.0.3, 0.0.2 ]

    steps:
      - name: Checkout
        uses: actions/checkout@v4

      - name: Set up Python
        uses: actions/setup-python@v5
        with:
          python-version: ${{ matrix.python-version }}

      - name: Install Poetry
        uses: snok/install-poetry@v1

      - name: Set environment variable
        run: |
          echo $(poetry run poetry env info --path)/bin >> $GITHUB_PATH

      - name: Install packages
        run: |
          poetry run make config-poetry
          poetry run make install

      - name: Install valid package version
<<<<<<< HEAD
        uses: durandtibo/pip-install-package-action@v0.2.2
=======
        uses: durandtibo/pip-install-package-action@v0.2.3
>>>>>>> 5390122e
        with:
          package-name: 'batchtensor'
          package-version: ${{ matrix.batchtensor-version }}
          python-version: ${{ matrix.python-version }}

      - name: Show installed packages
        run: |
          poetry run poetry show
          poetry run poetry show --tree

      - name: Run unit tests
        run: |
          poetry run make unit-test-cov


  coola:
    runs-on: ${{ matrix.os }}
    timeout-minutes: 10
    strategy:
      max-parallel: 8
      fail-fast: false
      matrix:
        os: [ ubuntu-latest ]
        python-version: [ '3.12', '3.11', '3.10', '3.9' ]
        coola-version: [ 0.8.3, 0.8.2 ]

    steps:
      - name: Checkout
        uses: actions/checkout@v4

      - name: Set up Python
        uses: actions/setup-python@v5
        with:
          python-version: ${{ matrix.python-version }}

      - name: Install Poetry
        uses: snok/install-poetry@v1

      - name: Set environment variable
        run: |
          echo $(poetry run poetry env info --path)/bin >> $GITHUB_PATH

      - name: Install packages
        run: |
          poetry run make config-poetry
          poetry run make install

      - name: Install valid package version
<<<<<<< HEAD
        uses: durandtibo/pip-install-package-action@v0.2.2
=======
        uses: durandtibo/pip-install-package-action@v0.2.3
>>>>>>> 5390122e
        with:
          package-name: 'coola'
          package-version: ${{ matrix.coola-version }}
          python-version: ${{ matrix.python-version }}

      - name: Show installed packages
        run: |
          poetry run poetry show
          poetry run poetry show --tree

      - name: Run unit tests
        run: |
          poetry run make unit-test-cov


  iden:
    runs-on: ${{ matrix.os }}
    timeout-minutes: 10
    strategy:
      max-parallel: 8
      fail-fast: false
      matrix:
        os: [ ubuntu-latest ]
        python-version: [ '3.12', '3.11', '3.10', '3.9' ]
        iden-version: [ 0.0.4 ]

    steps:
      - name: Checkout
        uses: actions/checkout@v4

      - name: Set up Python
        uses: actions/setup-python@v5
        with:
          python-version: ${{ matrix.python-version }}

      - name: Install Poetry
        uses: snok/install-poetry@v1

      - name: Set environment variable
        run: |
          echo $(poetry run poetry env info --path)/bin >> $GITHUB_PATH

      - name: Install packages
        run: |
          poetry run make config-poetry
          poetry run make install

      - name: Install valid package version
<<<<<<< HEAD
        uses: durandtibo/pip-install-package-action@v0.2.2
=======
        uses: durandtibo/pip-install-package-action@v0.2.3
>>>>>>> 5390122e
        with:
          package-name: 'iden'
          package-version: ${{ matrix.iden-version }}
          python-version: ${{ matrix.python-version }}

      - name: Show installed packages
        run: |
          poetry run poetry show
          poetry run poetry show --tree

      - name: Run unit tests
        run: |
          poetry run make unit-test-cov


  karbonn:
    runs-on: ${{ matrix.os }}
    timeout-minutes: 10
    strategy:
      max-parallel: 8
      fail-fast: false
      matrix:
        os: [ ubuntu-latest ]
        python-version: [ '3.12', '3.11', '3.10', '3.9' ]
        karbonn-version: [ 0.0.2 ]

    steps:
      - name: Checkout
        uses: actions/checkout@v4

      - name: Set up Python
        uses: actions/setup-python@v5
        with:
          python-version: ${{ matrix.python-version }}

      - name: Install Poetry
        uses: snok/install-poetry@v1

      - name: Set environment variable
        run: |
          echo $(poetry run poetry env info --path)/bin >> $GITHUB_PATH

      - name: Install packages
        run: |
          poetry run make config-poetry
          poetry run make install

      - name: Install valid package version
<<<<<<< HEAD
        uses: durandtibo/pip-install-package-action@v0.2.2
=======
        uses: durandtibo/pip-install-package-action@v0.2.3
>>>>>>> 5390122e
        with:
          package-name: 'karbonn'
          package-version: ${{ matrix.karbonn-version }}
          python-version: ${{ matrix.python-version }}

      - name: Show installed packages
        run: |
          poetry run poetry show
          poetry run poetry show --tree

      - name: Run unit tests
        run: |
          poetry run make unit-test-cov


  minevent:
    runs-on: ${{ matrix.os }}
    timeout-minutes: 10
    strategy:
      max-parallel: 8
      fail-fast: false
      matrix:
        os: [ ubuntu-latest ]
        python-version: [ '3.12', '3.11', '3.10', '3.9' ]
        minevent-version: [ 0.3.0 ]

    steps:
      - name: Checkout
        uses: actions/checkout@v4

      - name: Set up Python
        uses: actions/setup-python@v5
        with:
          python-version: ${{ matrix.python-version }}

      - name: Install Poetry
        uses: snok/install-poetry@v1

      - name: Set environment variable
        run: |
          echo $(poetry run poetry env info --path)/bin >> $GITHUB_PATH

      - name: Install packages
        run: |
          poetry run make config-poetry
          poetry run make install

      - name: Install valid package version
<<<<<<< HEAD
        uses: durandtibo/pip-install-package-action@v0.2.2
=======
        uses: durandtibo/pip-install-package-action@v0.2.3
>>>>>>> 5390122e
        with:
          package-name: 'minevent'
          package-version: ${{ matrix.minevent-version }}
          python-version: ${{ matrix.python-version }}

      - name: Show installed packages
        run: |
          poetry run poetry show
          poetry run poetry show --tree

      - name: Run unit tests
        run: |
          poetry run make unit-test-cov


  minrecord:
    runs-on: ${{ matrix.os }}
    timeout-minutes: 10
    strategy:
      max-parallel: 8
      fail-fast: false
      matrix:
        os: [ ubuntu-latest ]
        python-version: [ '3.12', '3.11', '3.10', '3.9' ]
        minrecord-version: [ 0.0.2 ]

    steps:
      - name: Checkout
        uses: actions/checkout@v4

      - name: Set up Python
        uses: actions/setup-python@v5
        with:
          python-version: ${{ matrix.python-version }}

      - name: Install Poetry
        uses: snok/install-poetry@v1

      - name: Set environment variable
        run: |
          echo $(poetry run poetry env info --path)/bin >> $GITHUB_PATH

      - name: Install packages
        run: |
          poetry run make config-poetry
          poetry run make install

      - name: Install valid package version
<<<<<<< HEAD
        uses: durandtibo/pip-install-package-action@v0.2.2
=======
        uses: durandtibo/pip-install-package-action@v0.2.3
>>>>>>> 5390122e
        with:
          package-name: 'minrecord'
          package-version: ${{ matrix.minrecord-version }}
          python-version: ${{ matrix.python-version }}

      - name: Show installed packages
        run: |
          poetry run poetry show
          poetry run poetry show --tree

      - name: Run unit tests
        run: |
          poetry run make unit-test-cov


  objectory:
    runs-on: ${{ matrix.os }}
    timeout-minutes: 10
    strategy:
      max-parallel: 8
      fail-fast: false
      matrix:
        os: [ ubuntu-latest ]
        python-version: [ '3.12', '3.11', '3.10', '3.9' ]
        objectory-version: [ 0.1.2, 0.1.0 ]

    steps:
      - name: Checkout
        uses: actions/checkout@v4

      - name: Set up Python
        uses: actions/setup-python@v5
        with:
          python-version: ${{ matrix.python-version }}

      - name: Install Poetry
        uses: snok/install-poetry@v1

      - name: Set environment variable
        run: |
          echo $(poetry run poetry env info --path)/bin >> $GITHUB_PATH

      - name: Install packages
        run: |
          poetry run make config-poetry
          poetry run make install

      - name: Install valid package version
<<<<<<< HEAD
        uses: durandtibo/pip-install-package-action@v0.2.2
=======
        uses: durandtibo/pip-install-package-action@v0.2.3
>>>>>>> 5390122e
        with:
          package-name: 'objectory'
          package-version: ${{ matrix.objectory-version }}
          python-version: ${{ matrix.python-version }}

      - name: Show installed packages
        run: |
          poetry run poetry show
          poetry run poetry show --tree

      - name: Run unit tests
        run: |
          poetry run make unit-test-cov


  torch:
    runs-on: ${{ matrix.os }}
    timeout-minutes: 10
    strategy:
      max-parallel: 8
      fail-fast: false
      matrix:
        os: [ ubuntu-latest ]
        python-version: [ '3.12', '3.11', '3.10', '3.9' ]
        torch-version: [ 2.4.1, 2.3.1, 2.2.2, 2.1.2, 2.0.1 ]

    steps:
      - name: Checkout
        uses: actions/checkout@v4

      - name: Set up Python
        uses: actions/setup-python@v5
        with:
          python-version: ${{ matrix.python-version }}

      - name: Install Poetry
        uses: snok/install-poetry@v1

      - name: Set environment variable
        run: |
          echo $(poetry run poetry env info --path)/bin >> $GITHUB_PATH

      - name: Install packages
        run: |
          poetry run make config-poetry
          poetry run make install

      - name: Install valid package version
<<<<<<< HEAD
        uses: durandtibo/pip-install-package-action@v0.2.2
=======
        uses: durandtibo/pip-install-package-action@v0.2.3
>>>>>>> 5390122e
        with:
          package-name: 'torch'
          package-version: ${{ matrix.torch-version }}
          python-version: ${{ matrix.python-version }}

      - name: Show installed packages
        run: |
          poetry run poetry show
          poetry run poetry show --tree

      - name: Run unit tests
        run: |
          poetry run make unit-test-cov


  #################################
  #     Optional dependencies     #
  #################################


  numpy:
    runs-on: ${{ matrix.os }}
    timeout-minutes: 10
    strategy:
      max-parallel: 8
      fail-fast: false
      matrix:
        os: [ ubuntu-latest ]
        python-version: [ '3.12', '3.11', '3.10', '3.9' ]
        numpy-version: [ 2.1.1, 2.0.1, 1.26.4, 1.25.2, 1.24.3, 1.23.5 ]

    steps:
      - name: Checkout
        uses: actions/checkout@v4

      - name: Set up Python
        uses: actions/setup-python@v5
        with:
          python-version: ${{ matrix.python-version }}

      - name: Install Poetry
        uses: snok/install-poetry@v1

      - name: Set environment variable
        run: |
          echo $(poetry run poetry env info --path)/bin >> $GITHUB_PATH

      - name: Install packages
        run: |
          poetry run make config-poetry
          poetry run make install

      - name: Install valid package version
<<<<<<< HEAD
        uses: durandtibo/pip-install-package-action@v0.2.2
=======
        uses: durandtibo/pip-install-package-action@v0.2.3
>>>>>>> 5390122e
        with:
          package-name: 'numpy'
          package-version: ${{ matrix.numpy-version }}
          python-version: ${{ matrix.python-version }}

      - name: Show installed packages
        run: |
          poetry run poetry show
          poetry run poetry show --tree

      - name: Run unit tests
        run: |
          poetry run make unit-test-cov<|MERGE_RESOLUTION|>--- conflicted
+++ resolved
@@ -37,11 +37,7 @@
           poetry run make install
 
       - name: Install valid package version
-<<<<<<< HEAD
-        uses: durandtibo/pip-install-package-action@v0.2.2
-=======
-        uses: durandtibo/pip-install-package-action@v0.2.3
->>>>>>> 5390122e
+        uses: durandtibo/pip-install-package-action@v0.2.3
         with:
           package-name: 'batchtensor'
           package-version: ${{ matrix.batchtensor-version }}
@@ -90,11 +86,7 @@
           poetry run make install
 
       - name: Install valid package version
-<<<<<<< HEAD
-        uses: durandtibo/pip-install-package-action@v0.2.2
-=======
-        uses: durandtibo/pip-install-package-action@v0.2.3
->>>>>>> 5390122e
+        uses: durandtibo/pip-install-package-action@v0.2.3
         with:
           package-name: 'coola'
           package-version: ${{ matrix.coola-version }}
@@ -143,11 +135,7 @@
           poetry run make install
 
       - name: Install valid package version
-<<<<<<< HEAD
-        uses: durandtibo/pip-install-package-action@v0.2.2
-=======
-        uses: durandtibo/pip-install-package-action@v0.2.3
->>>>>>> 5390122e
+        uses: durandtibo/pip-install-package-action@v0.2.3
         with:
           package-name: 'iden'
           package-version: ${{ matrix.iden-version }}
@@ -196,11 +184,7 @@
           poetry run make install
 
       - name: Install valid package version
-<<<<<<< HEAD
-        uses: durandtibo/pip-install-package-action@v0.2.2
-=======
-        uses: durandtibo/pip-install-package-action@v0.2.3
->>>>>>> 5390122e
+        uses: durandtibo/pip-install-package-action@v0.2.3
         with:
           package-name: 'karbonn'
           package-version: ${{ matrix.karbonn-version }}
@@ -249,11 +233,7 @@
           poetry run make install
 
       - name: Install valid package version
-<<<<<<< HEAD
-        uses: durandtibo/pip-install-package-action@v0.2.2
-=======
-        uses: durandtibo/pip-install-package-action@v0.2.3
->>>>>>> 5390122e
+        uses: durandtibo/pip-install-package-action@v0.2.3
         with:
           package-name: 'minevent'
           package-version: ${{ matrix.minevent-version }}
@@ -302,11 +282,7 @@
           poetry run make install
 
       - name: Install valid package version
-<<<<<<< HEAD
-        uses: durandtibo/pip-install-package-action@v0.2.2
-=======
-        uses: durandtibo/pip-install-package-action@v0.2.3
->>>>>>> 5390122e
+        uses: durandtibo/pip-install-package-action@v0.2.3
         with:
           package-name: 'minrecord'
           package-version: ${{ matrix.minrecord-version }}
@@ -355,11 +331,7 @@
           poetry run make install
 
       - name: Install valid package version
-<<<<<<< HEAD
-        uses: durandtibo/pip-install-package-action@v0.2.2
-=======
-        uses: durandtibo/pip-install-package-action@v0.2.3
->>>>>>> 5390122e
+        uses: durandtibo/pip-install-package-action@v0.2.3
         with:
           package-name: 'objectory'
           package-version: ${{ matrix.objectory-version }}
@@ -408,11 +380,7 @@
           poetry run make install
 
       - name: Install valid package version
-<<<<<<< HEAD
-        uses: durandtibo/pip-install-package-action@v0.2.2
-=======
-        uses: durandtibo/pip-install-package-action@v0.2.3
->>>>>>> 5390122e
+        uses: durandtibo/pip-install-package-action@v0.2.3
         with:
           package-name: 'torch'
           package-version: ${{ matrix.torch-version }}
@@ -466,11 +434,7 @@
           poetry run make install
 
       - name: Install valid package version
-<<<<<<< HEAD
-        uses: durandtibo/pip-install-package-action@v0.2.2
-=======
-        uses: durandtibo/pip-install-package-action@v0.2.3
->>>>>>> 5390122e
+        uses: durandtibo/pip-install-package-action@v0.2.3
         with:
           package-name: 'numpy'
           package-version: ${{ matrix.numpy-version }}
